--- conflicted
+++ resolved
@@ -75,15 +75,12 @@
             ce_loss_weight=1.0,
             num_pretrain_epochs=0,
             downsampling_factor=4,
-<<<<<<< HEAD
             prompt_tuning_prefix_len=0,
             prompt_tuning_suffix_len=0,
             init_prompt_from_embeds=False,
             prompt_tuning_prefix_init=None,
             prompt_tuning_suffix_init=None,
-=======
             freeze_encoder=True,
->>>>>>> 69227a6b
             **kwargs
         ):
 
@@ -103,15 +100,12 @@
         self.mm_micro_loss = mm_micro_loss
         self.connector_type = connector_type
         self.downsampling_factor = downsampling_factor
-<<<<<<< HEAD
         self.prompt_tuning_prefix_len = prompt_tuning_prefix_len
         self.prompt_tuning_suffix_len = prompt_tuning_suffix_len
         self.init_prompt_from_embeds = init_prompt_from_embeds
         self.prompt_tuning_prefix_init = prompt_tuning_prefix_init
         self.prompt_tuning_suffix_init = prompt_tuning_suffix_init
-=======
         self.freeze_encoder = freeze_encoder
->>>>>>> 69227a6b
 
         super().__init__(**kwargs)
 
