--- conflicted
+++ resolved
@@ -103,11 +103,127 @@
 
         return batch
 
-<<<<<<< HEAD
+
+@dataclass
+class DataCollatorForWav2Vec2Pretraining:
+    """
+    Data collator that will dynamically pad the inputs received and prepare masked indices
+    for self-supervised pretraining.
+
+    Args:
+        model (:class:`~transformers.Wav2Vec2ForPreTraining`):
+            The Wav2Vec2 model used for pretraining. The data collator needs to have access
+            to config and ``_get_feat_extract_output_lengths`` function for correct padding.
+        feature_extractor (:class:`~transformers.Wav2Vec2FeatureExtractor`):
+            The processor used for proccessing the data.
+        padding (:obj:`bool`, :obj:`str` or :class:`~transformers.tokenization_utils_base.PaddingStrategy`, `optional`, defaults to :obj:`True`):
+            Select a strategy to pad the returned sequences (according to the model's padding side and padding index)
+            among:
+            * :obj:`True` or :obj:`'longest'`: Pad to the longest sequence in the batch (or no padding if only a single
+              sequence if provided).
+            * :obj:`'max_length'`: Pad to a maximum length specified with the argument :obj:`max_length` or to the
+              maximum acceptable input length for the model if that argument is not provided.
+            * :obj:`False` or :obj:`'do_not_pad'` (default): No padding (i.e., can output a batch with sequences of
+              different lengths).
+        pad_to_multiple_of (:obj:`int`, `optional`):
+            If set will pad the sequence to a multiple of the provided value.
+            This is especially useful to enable the use of Tensor Cores on NVIDIA hardware with compute capability >=
+            7.5 (Volta).
+        mask_time_prob (:obj:`float`, `optional`, defaults to :obj:`0.65`):
+            Percentage (between 0 and 1) of all feature vectors along the time axis which will be masked for the contrastive task.
+            Note that overlap between masked sequences may decrease the actual percentage of masked vectors.
+            The default value is taken from the original wav2vec 2.0 article (https://arxiv.org/abs/2006.11477),
+            and results in about 49 percent of each sequence being masked on average.
+        mask_time_length (:obj:`int`, `optional`, defaults to :obj:`10`):
+            Length of each vector mask span to mask along the time axis in the contrastive task. The default value
+            originates from the original wav2vec 2.0 article and corresponds to the ``M`` variable mentioned there.
+    """
+
+    model: PreTrainedModel
+    feature_extractor: Union[Wav2Vec2FeatureExtractor, Speech2TextFeatureExtractor]
+    padding: Union[bool, str] = "longest"
+    pad_to_multiple_of: Optional[int] = None
+    mask_time_prob: Optional[float] = 0.65
+    mask_time_length: Optional[int] = 10
+    sampling_rate: Optional[int] = 16_000
+    audio_path: str = None
+    model_input_name: str = True
+
+    def __post_init__(self):
+        if not isinstance(self.feature_extractor, (Wav2Vec2FeatureExtractor, Speech2TextFeatureExtractor)):
+            raise ValueError(
+                f"`feature_extractor` has to be of type {Wav2Vec2FeatureExtractor} or {Speech2TextFeatureExtractor} for {self.__class__}."
+            )
+
+    def __call__(
+        self, features: List[Dict[str, Union[List[int], torch.Tensor]]]
+    ) -> Union[Dict[str, torch.Tensor], BatchFeature]:
+        # reformat list to dict and set to pytorch format
+        input_features = [
+            BatchFeature({self.feature_extractor.model_input_names[0]: feature[self.audio_path].squeeze(dim=0)})
+            for feature in features
+        ]
+        batch = self.feature_extractor.pad(
+            input_features,
+            padding=self.padding,
+            pad_to_multiple_of=self.pad_to_multiple_of,
+            return_tensors="pt",
+        )
+
+        device = batch[self.feature_extractor.model_input_names[0]].device
+        batch_size = batch[self.feature_extractor.model_input_names[0]].shape[0]
+
+        input_len = (
+            batch[self.feature_extractor.model_input_names[0]].shape[-2]
+            if isinstance(self.feature_extractor, Speech2TextFeatureExtractor)
+            else batch[self.feature_extractor.model_input_names[0]].shape[-1]
+        )
+        # pylint: disable=no-member
+        mask_indices_seq_length = self.model._get_feat_extract_output_lengths(input_len)
+        # make sure masked sequence length is a Python scalar
+        mask_indices_seq_length = int(mask_indices_seq_length)
+
+        # make sure that no loss is computed on padded inputs
+        if batch.get("attention_mask") is not None:
+            # compute real output lengths according to convolution formula
+            # pylint: disable=no-member
+            batch["sub_attention_mask"] = self.model._get_feature_vector_attention_mask(
+                mask_indices_seq_length, batch["attention_mask"]
+            )
+
+        features_shape = (batch_size, mask_indices_seq_length)
+
+        # sample randomly masked indices
+        mask_time_indices = _compute_mask_indices(
+            features_shape,
+            self.mask_time_prob,
+            self.mask_time_length,
+            attention_mask=batch.get("sub_attention_mask"),
+        )
+
+        # sample negative indices
+        sampled_negative_indices = _sample_negative_indices(
+            features_shape,
+            # pylint: disable=no-member
+            self.model.config.num_negatives,
+            mask_time_indices=mask_time_indices,
+        )
+        batch["mask_time_indices"] = torch.tensor(mask_time_indices, dtype=torch.long, device=device)
+        batch["sampled_negative_indices"] = torch.tensor(sampled_negative_indices, dtype=torch.long, device=device)
+
+        if self.model_input_name != self.feature_extractor.model_input_names[0]:
+            batch[self.model_input_name] = batch[self.feature_extractor.model_input_names[0]]
+            del batch[self.feature_extractor.model_input_names[0]]
+
+        del batch["sub_attention_mask"]
+        return batch
+
+
+
 @dataclass
 class SpeechMTCollatorWithPadding:
     """
-    Data collator for speech and joint machine translation inputs.
+    Data collator returning speech, source and target translation text.
     Args:
         feature_extractor (:class:`~transformers.SequenceFeatureExtractor`)
             The feature extractor used for processing the data.
@@ -117,42 +233,20 @@
         defaults to :obj:`True`):
             Select a strategy to pad the returned sequences
             (according to the model's padding side and padding index) among:
-=======
-
-@dataclass
-class DataCollatorForWav2Vec2Pretraining:
-    """
-    Data collator that will dynamically pad the inputs received and prepare masked indices
-    for self-supervised pretraining.
-
-    Args:
-        model (:class:`~transformers.Wav2Vec2ForPreTraining`):
-            The Wav2Vec2 model used for pretraining. The data collator needs to have access
-            to config and ``_get_feat_extract_output_lengths`` function for correct padding.
-        feature_extractor (:class:`~transformers.Wav2Vec2FeatureExtractor`):
-            The processor used for proccessing the data.
-        padding (:obj:`bool`, :obj:`str` or :class:`~transformers.tokenization_utils_base.PaddingStrategy`, `optional`, defaults to :obj:`True`):
-            Select a strategy to pad the returned sequences (according to the model's padding side and padding index)
-            among:
->>>>>>> 03a90bbc
             * :obj:`True` or :obj:`'longest'`: Pad to the longest sequence in the batch (or no padding if only a single
               sequence if provided).
             * :obj:`'max_length'`: Pad to a maximum length specified with the argument :obj:`max_length` or to the
               maximum acceptable input length for the model if that argument is not provided.
             * :obj:`False` or :obj:`'do_not_pad'` (default): No padding (i.e., can output a batch with sequences of
               different lengths).
-<<<<<<< HEAD
         max_length (:obj:`int`, `optional`):
             Maximum length of the ``input_values`` of the returned list and optionally padding length (see above).
         max_length_labels (:obj:`int`, `optional`):
             Maximum length of the ``labels`` returned list and optionally padding length (see above).
-=======
->>>>>>> 03a90bbc
         pad_to_multiple_of (:obj:`int`, `optional`):
             If set will pad the sequence to a multiple of the provided value.
             This is especially useful to enable the use of Tensor Cores on NVIDIA hardware with compute capability >=
             7.5 (Volta).
-<<<<<<< HEAD
     Based upon: https://colab.research.google.com/github/patrickvonplaten/notebooks/blob/master/
                 /Fine_tuning_Wav2Vec2_for_English_ASR.ipynb
     """
@@ -176,43 +270,10 @@
     ) -> BatchFeature:
         # split inputs and labels since they have to be of different lengths and need
         # different padding methods
-=======
-        mask_time_prob (:obj:`float`, `optional`, defaults to :obj:`0.65`):
-            Percentage (between 0 and 1) of all feature vectors along the time axis which will be masked for the contrastive task.
-            Note that overlap between masked sequences may decrease the actual percentage of masked vectors.
-            The default value is taken from the original wav2vec 2.0 article (https://arxiv.org/abs/2006.11477),
-            and results in about 49 percent of each sequence being masked on average.
-        mask_time_length (:obj:`int`, `optional`, defaults to :obj:`10`):
-            Length of each vector mask span to mask along the time axis in the contrastive task. The default value
-            originates from the original wav2vec 2.0 article and corresponds to the ``M`` variable mentioned there.
-    """
-
-    model: PreTrainedModel
-    feature_extractor: Union[Wav2Vec2FeatureExtractor, Speech2TextFeatureExtractor]
-    padding: Union[bool, str] = "longest"
-    pad_to_multiple_of: Optional[int] = None
-    mask_time_prob: Optional[float] = 0.65
-    mask_time_length: Optional[int] = 10
-    sampling_rate: Optional[int] = 16_000
-    audio_path: str = None
-    model_input_name: str = True
-
-    def __post_init__(self):
-        if not isinstance(self.feature_extractor, (Wav2Vec2FeatureExtractor, Speech2TextFeatureExtractor)):
-            raise ValueError(
-                f"`feature_extractor` has to be of type {Wav2Vec2FeatureExtractor} or {Speech2TextFeatureExtractor} for {self.__class__}."
-            )
-
-    def __call__(
-        self, features: List[Dict[str, Union[List[int], torch.Tensor]]]
-    ) -> Union[Dict[str, torch.Tensor], BatchFeature]:
-        # reformat list to dict and set to pytorch format
->>>>>>> 03a90bbc
         input_features = [
             BatchFeature({self.feature_extractor.model_input_names[0]: feature[self.audio_path].squeeze(dim=0)})
             for feature in features
         ]
-<<<<<<< HEAD
 
         labels = self.tokenizer_target.batch_encode_plus(
             [feature[self.target_text_path] for feature in features],
@@ -232,69 +293,17 @@
             input_features,
             padding=self.padding,
             max_length=self.max_length,
-=======
-        batch = self.feature_extractor.pad(
-            input_features,
-            padding=self.padding,
->>>>>>> 03a90bbc
             pad_to_multiple_of=self.pad_to_multiple_of,
             return_tensors="pt",
         )
 
-<<<<<<< HEAD
         labels = labels["input_ids"].masked_fill(labels.attention_mask.ne(1), -100)
         batch["labels"] = labels
         batch["mm_input_ids"] = source_text_ids['input_ids']
         batch["mm_attention_mask"] = source_text_ids['attention_mask']
-=======
-        device = batch[self.feature_extractor.model_input_names[0]].device
-        batch_size = batch[self.feature_extractor.model_input_names[0]].shape[0]
-
-        input_len = (
-            batch[self.feature_extractor.model_input_names[0]].shape[-2]
-            if isinstance(self.feature_extractor, Speech2TextFeatureExtractor)
-            else batch[self.feature_extractor.model_input_names[0]].shape[-1]
-        )
-        # pylint: disable=no-member
-        mask_indices_seq_length = self.model._get_feat_extract_output_lengths(input_len)
-        # make sure masked sequence length is a Python scalar
-        mask_indices_seq_length = int(mask_indices_seq_length)
-
-        # make sure that no loss is computed on padded inputs
-        if batch.get("attention_mask") is not None:
-            # compute real output lengths according to convolution formula
-            # pylint: disable=no-member
-            batch["sub_attention_mask"] = self.model._get_feature_vector_attention_mask(
-                mask_indices_seq_length, batch["attention_mask"]
-            )
-
-        features_shape = (batch_size, mask_indices_seq_length)
-
-        # sample randomly masked indices
-        mask_time_indices = _compute_mask_indices(
-            features_shape,
-            self.mask_time_prob,
-            self.mask_time_length,
-            attention_mask=batch.get("sub_attention_mask"),
-        )
-
-        # sample negative indices
-        sampled_negative_indices = _sample_negative_indices(
-            features_shape,
-            # pylint: disable=no-member
-            self.model.config.num_negatives,
-            mask_time_indices=mask_time_indices,
-        )
-        batch["mask_time_indices"] = torch.tensor(mask_time_indices, dtype=torch.long, device=device)
-        batch["sampled_negative_indices"] = torch.tensor(sampled_negative_indices, dtype=torch.long, device=device)
->>>>>>> 03a90bbc
 
         if self.model_input_name != self.feature_extractor.model_input_names[0]:
             batch[self.model_input_name] = batch[self.feature_extractor.model_input_names[0]]
             del batch[self.feature_extractor.model_input_names[0]]
 
-<<<<<<< HEAD
-=======
-        del batch["sub_attention_mask"]
->>>>>>> 03a90bbc
         return batch