--- conflicted
+++ resolved
@@ -83,9 +83,8 @@
     joint_decoding_during_training: Optional[bool] = field(
         default=False, metadata={"help": "Whether to use joint decoding during training."}
     )
-<<<<<<< HEAD
     freeze_encoder_epochs: Optional[int] = field(default=None, metadata={"help": "Freezes the encoder for the specified number of epochs."})
-=======
+    qformer_eval_callback: Optional[bool] = field(default=False, metadata={"help": "Makes sure the encoder and decoder for a qformer model are put into eval mode for training."})
     mask_unks: Optional[bool] = field(
         default=False, metadata={"help": "Whether to mask unknown tokens for cross entropy."}
     )
@@ -97,7 +96,6 @@
     gumbel_temperature_decay: Optional[float] = field(default=0.999995, metadata={"help": "Gumbel temperature decay."})
     min_gumbel_temperature: Optional[float] = field(default=0.5, metadata={"help": "Minimum Gumbel temperature."})
     max_gumbel_temperature: Optional[float] = field(default=2.0, metadata={"help": "Maximum Gumbel temperature."})
->>>>>>> 03a90bbc
 
 
 @dataclass
@@ -175,26 +173,6 @@
     text_transformations: Optional[List[str]] = field(
         default=None, metadata={"help": "List of transformations to apply to the text. "}
     )
-<<<<<<< HEAD
-    fix_apostrophes: Optional[bool] = field(
-        default=False, metadata={"help": "Whether to remove trailing spaces from labels."}
-    )
-    do_lower_case: Optional[bool] = field(default=False, metadata={"help": "Whether to lowercase labels."})
-    remove_punctuation: Optional[bool] = field(
-        default=False, metadata={"help": "Whether to remove punctuation from labels."}
-    )
-    lcrm: Optional[bool] = field(
-        default=False, metadata={"help": "Whether to remove punctuation (not apostrophes) from labels."}
-    )
-    remove_listed_chars: Optional[str] = field(
-        default=None, metadata={"help": "Removes characters specified by the string from labels."}
-    )
-    remove_commas_stops: Optional[bool] = field(
-        default=False, metadata={"help": "Whether to remove commas and full-stops from labels."}
-    )
-    unk_token: Optional[str] = field(default="<unk>", metadata={"help": "UNK token"})
-=======
->>>>>>> 03a90bbc
 
     """Arguments defining structure of the dataset"""
     audio_column_name: Optional[str] = field(
@@ -263,7 +241,7 @@
     mask_token: Optional[str] = field(default="<mask>", metadata={"help": "MASK token"})
     bos_token: Optional[str] = field(default="<s>", metadata={"help": "BOS token"})
     eos_token: Optional[str] = field(default="</s>", metadata={"help": "EOS token"})
-<<<<<<< HEAD
+    unk_token: Optional[str] = field(default="<unk>", metadata={"help": "UNK token"})
 
 @dataclass
 class QFormerArguments:
@@ -276,6 +254,9 @@
     qf_hidden_size: Optional[int] = field(default=768, metadata={"help": "Qformer hidden dimension."})
     qf_n_attn_heads: Optional[int] = field(default=12, metadata={"help": "Number of qformer heads."})
     qf_intermediate_size: Optional[int] = field(default=3072, metadata={"help": "Qformer intermediate layer dimension."})
+    qf_mm_pooling: Optional[str] = field(default=None, metadata={"help": "Modality-matching loss pooling method."}
+    )
+    qf_mm_loss_weight: Optional[float] = field(default=0.0, metadata={"help": "Modality-matching loss weight."})
     qf_config_overrides: Optional[str] = field(
         default=None,
         metadata={
@@ -284,7 +265,4 @@
                 "num_hidden_layers=4,hidden_size=256"
             )
         },
-    )
-=======
-    unk_token: Optional[str] = field(default="<unk>", metadata={"help": "UNK token"})
->>>>>>> 03a90bbc
+    )