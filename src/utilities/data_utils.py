--- conflicted
+++ resolved
@@ -566,14 +566,11 @@
     cut_validation_from_train: bool,
     seed: Optional[int],
     reshuffle_at_start: bool,
-<<<<<<< HEAD
     skip_audio_processing: Optional[bool] = False,
     data_dir: Optional[str] = None,
-=======
     dump_prepared_dataset: Optional[str] = None,
     dataset_shard_size: Optional[str] = None,
     load_pure_dataset_only: bool = False,
->>>>>>> f366851f
 ) -> Tuple[DatasetDict, Dataset]:
     """Loads single or multiple datasets, preprocess, and merge them."""
     if datasets_creation_config_path is not None:
@@ -617,41 +614,6 @@
             context.wait_after()
 
         # 3. Preprocess dataset
-<<<<<<< HEAD
-        dataset = prepare_dataset(
-            dataset=dataset,
-            dataset_name=dataset_name,
-            length_column_name=len_column,
-            text_column_name=text_column,
-            audio_column_name=audio_column,
-            preprocessing_num_workers=preprocessing_num_workers,
-            writer_batch_size=writer_batch_size,
-            train_split=train_split,
-            sampling_rate=sampling_rate,
-            max_input_len=max_input_len,
-            min_input_len=min_input_len,
-            text_transformations=text_transformations,
-            split_long_segments_to_chunks=split_long_segments_to_chunks,
-            reshuffle_at_start=reshuffle_at_start,
-            skip_audio_processing=skip_audio_processing,
-        )
-
-
-    if skip_audio_processing:
-        return dataset, None
-
-    # Filter samples shorter than 0.1s - {MIN_INPUT_LEN},
-    # due to the conv subsampling and mel fbank extraction in model encoder
-    dataset_splits = list(dataset.keys())
-    dataset_splits.remove(train_split)
-    for split in dataset_splits:
-        dataset[split] = distributed_process(
-            dataset[split],
-            process_by="filter",
-            function=filter_sequences_in_range_batched,
-            batched=True,
-            input_columns=[len_column],
-=======
         if not load_pure_dataset_only:
             dataset = prepare_dataset(
                 dataset=dataset,
@@ -668,13 +630,13 @@
                 text_transformations=text_transformations,
                 split_long_segments_to_chunks=split_long_segments_to_chunks,
                 reshuffle_at_start=reshuffle_at_start,
+                skip_audio_processing=skip_audio_processing,
             )
 
     if dump_prepared_dataset is not None:
         logger.info("Dumping prepared datasets to %s", dump_prepared_dataset)
         dataset.save_to_disk(
             dataset_dict_path=dump_prepared_dataset,
->>>>>>> f366851f
             num_proc=preprocessing_num_workers,
             max_shard_size=dataset_shard_size,
         )
