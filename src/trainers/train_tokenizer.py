--- conflicted
+++ resolved
@@ -117,13 +117,10 @@
         cut_validation_from_train=data_args.cut_validation_from_train,
         seed=data_args.validation_slice_seed,
         reshuffle_at_start=data_args.reshuffle_at_start,
-<<<<<<< HEAD
         skip_audio_processing=data_args.skip_audio_processing,
-=======
         dataset_shard_size=data_args.dataset_shard_size,
         dump_prepared_dataset=data_args.dump_prepared_dataset,
         load_pure_dataset_only=data_args.load_pure_dataset_only,
->>>>>>> f366851f
     )
 
     logger.info(f"Dataset processed successfully.{dataset}")
