"""Main training script for the encoder -> connector -> decoder-only LM architecture """
import sys
from typing import Optional, Union, Tuple
from transformers import (
    AutoFeatureExtractor,
    AutoModelForCausalLM,
    AutoTokenizer,
    GenerationConfig,
    HfArgumentParser,
    Seq2SeqTrainer,
    Blip2QFormerConfig,
    WhisperForConditionalGeneration,
    BitsAndBytesConfig,
    WavLMModel,
    WavLMConfig
)
from transformers.modeling_outputs import Wav2Vec2BaseModelOutput
from transformers.utils import logging
import torch

from utilities.callbacks import init_callbacks
from utilities.collators import SpeechAlignedCollatorWithPadding
from utilities.data_utils import get_dataset
from utilities.eval_utils import compute_metrics
from utilities.model_utils import average_checkpoints as average_checkpoints
from utilities.general_utils import do_evaluate, do_generate
from utilities.training_arguments import (
    DataTrainingArguments,
    GeneralTrainingArguments,
    GenerationArguments,
    ModelArguments,
    ConnectorArguments
)

from models.old_alignment import AlignmentConfig
from models.aligned_decoder_lm import SpeechEncoderConnectorLMDecoder
from utilities.training_utils import AdditionalLossTrackerTrainer

from peft import LoraConfig, get_peft_model, replace_lora_weights_loftq


class WavLMWrapperConfig(WavLMConfig):
    layer_to_extract = None

class WavLMModelWrapper(WavLMModel):
    def __init__(self, config: WavLMWrapperConfig):
        super().__init__(config)

    def get_encoder(self):
        return self

    def forward(
        self,
        input_values: Optional[torch.Tensor],
        attention_mask: Optional[torch.Tensor] = None,
        mask_time_indices: Optional[torch.FloatTensor] = None,
        output_attentions: Optional[bool] = None,
        output_hidden_states: Optional[bool] = None,
        return_dict: Optional[bool] = None,
    ) -> Union[Tuple, Wav2Vec2BaseModelOutput]:
        wav_lm_output = super().forward(
            input_values=input_values,
            attention_mask=attention_mask,
            mask_time_indices=mask_time_indices,
            output_attentions=output_attentions,
            output_hidden_states=True,
            return_dict=return_dict,
        )
        if self.config.layer_to_extract is None:
            return wav_lm_output
        else:
            _hidden_state = wav_lm_output.hidden_states[self.config.layer_to_extract]
            wav_lm_output.last_hidden_state = _hidden_state
            return wav_lm_output


if __name__ == "__main__":
    logging.set_verbosity_debug()
    logger = logging.get_logger("transformers")
    parser = HfArgumentParser((ModelArguments, DataTrainingArguments, GeneralTrainingArguments, GenerationArguments, ConnectorArguments))

    model_args, data_args, training_args, gen_args, conn_args = parser.parse_args_into_dataclasses()

    # 0. prepare the how2 dataset object..
    # 1. Collect, preprocess dataset and extract evaluation dataset
    dataset, training_eval_dataset = get_dataset(
        datasets_creation_config_path=data_args.datasets_creation_config,
        dataset_name=data_args.dataset_name,
        dataset_config=data_args.dataset_config,
        data_dir=data_args.data_dir,
        preprocessing_num_workers=data_args.preprocessing_num_workers,
        writer_batch_size=data_args.writer_batch_size,
        sampling_rate=data_args.sampling_rate,
        max_input_len=data_args.max_duration_in_seconds,
        min_input_len=data_args.min_duration_in_seconds,
        len_column=training_args.length_column_name,
        text_column=data_args.text_column_name,
        audio_column=data_args.audio_column_name,
        train_split=data_args.train_split,
        validation_split=data_args.validation_split,
        text_transformations=data_args.text_transformations,
        split_long_segments_to_chunks=data_args.split_long_segments_to_chunks,
        validation_slice_str=data_args.validation_slice,
        cut_validation_from_train=data_args.cut_validation_from_train,
        seed=data_args.validation_slice_seed,
        reshuffle_at_start=data_args.reshuffle_at_start,
    )

    logger.info(f"Dataset processed successfully.{dataset}")

    if training_args.preprocess_dataset_only:
        logger.info("Finished preprocessing dataset.")
        sys.exit(0)

    # 2. Create feature extractor and tokenizer
    feature_extractor = AutoFeatureExtractor.from_pretrained(training_args.feature_extractor_name)
    tokenizer = AutoTokenizer.from_pretrained(
        training_args.tokenizer_name,
        add_eos_token = True,
    )
    if not hasattr(tokenizer, 'pad_token_id'): # FIXME
        tokenizer.pad_token_id = tokenizer(tokenizer.pad_token)['input_ids'][0]

    # 3. Instantiate model
    # -- load the asr encoder
    if 'whisper' in model_args.base_encoder_model:
        encoder = WhisperForConditionalGeneration.from_pretrained(
            model_args.base_encoder_model,
            torch_dtype=torch.bfloat16,
            attn_implementation='flash_attention_2',
        )
        d_model = encoder.config.d_model
    elif 'wavlm' in model_args.base_encoder_model:
        encoder = WavLMModelWrapper.from_pretrained(
            model_args.base_encoder_model,
            torch_dtype=torch.bfloat16,
        )
        encoder.config.apply_spec_augment = False
        encoder.config.layer_to_extract = model_args.layer_to_extract
        d_model = encoder.config.hidden_size
    else:
        raise NotImplementedError('only Whisper and WavLm are supported')

    decoder = AutoModelForCausalLM.from_pretrained(
        model_args.base_decoder_model,
        torch_dtype=torch.bfloat16,
        #attn_implementation="flash_attention_2",
    )

    # set up lora for the decoder
    if conn_args.decoder_lora:
        lora_config = LoraConfig(task_type='CAUSAL_LM', target_modules='all-linear')
        decoder = get_peft_model(decoder, lora_config)
        replace_lora_weights_loftq(decoder)

    # -- prepare the connector
    if model_args.from_config:
        apmo_config = AlignmentConfig.from_pretrained(model_args.from_config)
    else:

        qformer_config = Blip2QFormerConfig(
                hidden_size=conn_args.conn_hidden_size,
                num_hidden_layers=conn_args.conn_layers,
                num_attention_heads=conn_args.conn_attn_heads,
                intermediate_size=conn_args.qf_intermediate_size,
                hidden_act='gelu_new',
                cross_attention_frequency=1,
                encoder_hidden_size=d_model
            )

        apmo_config = AlignmentConfig(
                encoder_config=encoder.config,
                qformer_config=qformer_config,
                lm_config=decoder.config,
<<<<<<< HEAD
                num_query_tokens=conn_args.n_queries,
                mm_pooling=conn_args.qf_mm_pooling,
                mm_loss_weight=conn_args.qf_mm_loss_weight,
                connector_type=conn_args.connector_type,
                downsampling_factor=conn_args.downsampling_factor,
                prompt_tuning_prefix_len=conn_args.prompt_tuning_prefix_len,
                prompt_tuning_suffix_len=conn_args.prompt_tuning_suffix_len,
                init_prompt_from_embeds=conn_args.init_prompt_from_embeds,
                prompt_tuning_prefix_init=conn_args.prompt_tuning_prefix_init,
                prompt_tuning_suffix_init=conn_args.prompt_tuning_suffix_init,
=======
                num_query_tokens=qformer_args.n_queries,
                mm_pooling=qformer_args.qf_mm_pooling,
                mm_loss_weight=qformer_args.qf_mm_loss_weight,
                connector_type=qformer_args.connector_type,
                downsampling_factor=qformer_args.downsampling_factor,
                freeze_encoder=model_args.freeze_encoder,
>>>>>>> 69227a6b
            )

    # get the initialization point for the soft prompts if specified so
    # TODO: check the soft prompt implementation

    if model_args.from_pretrained:
        model_path = model_args.from_pretrained
        if model_args.average_checkpoints:
            model_path = average_checkpoints(model_path)

        config = AlignmentConfig.from_pretrained(model_path)
        logger.info(f"Loading model from pretrained checkpoint...")
        
        model = SpeechEncoderConnectorLMDecoder.from_pretrained(model_path, config, encoder, decoder, tokenizer)

    else:
        model = SpeechEncoderConnectorLMDecoder(encoder=encoder, decoder=decoder, config=apmo_config, freeze_decoder= not conn_args.decoder_lora, tokenizer=tokenizer)

    logger.info(f"Finished loading model {model}")

    # 4. Update generation config
    bos = decoder.config.decoder_start_token_id if tokenizer.bos_token_id is None else tokenizer.bos_token_id
    gen_config = GenerationConfig(
        bos_token_id=bos,
        pad_token_id=tokenizer.pad_token_id,
        decoder_start_token_id=bos,
        decoder_end_token_id=tokenizer.eos_token_id,
        length_penalty=gen_args.length_penalty,
        early_stopping=gen_args.early_stopping,
        eos_token_id=tokenizer.eos_token_id,
        #max_length=gen_args.max_length if gen_args.max_new_tokens is None else None,
        num_beams=gen_args.num_beams,
        max_new_tokens=gen_args.max_new_tokens,
    )

    logger.info(f"Model updating generation config:\n {str(gen_config)}")
    #training_args.generation_max_length = gen_args.max_length
    training_args.generation_num_beams = gen_args.num_beams
    model.generation_config = gen_config
    model.decoder.generation_config = gen_config
    if hasattr(model.decoder, 'decoder'):
        model.decoder.decoder.generation_config = gen_config


    # 5. Initialize callbacks
    callbacks = init_callbacks(data_args, training_args, dataset, feature_extractor)

    # 6. Initialize data collator
    data_collator = SpeechAlignedCollatorWithPadding(
        feature_extractor=feature_extractor,
        tokenizer_source=tokenizer,
        tokenizer_target=tokenizer,
        padding=True,
        sampling_rate=data_args.sampling_rate,
        audio_path=data_args.audio_column_name,
        text_path=data_args.text_column_name,
        model_input_name=model.main_input_name,
        prompt_prefix=conn_args.prompt_prefix,
        prompt_suffix=conn_args.prompt_suffix,
    )

    if gen_args.no_metrics:
        # bypasses decoding in the eval loop, speeding up the evaluation significantly. We only
        # get the eval loss this way as a metric
        c_metrics = None
    else:
        c_metrics = lambda pred: compute_metrics(tokenizer, pred, gen_args.wandb_predictions_to_save) 

    # 7. Initialize trainer
    trainer = Seq2SeqTrainer(
            args=training_args,
            model=model,
            callbacks=callbacks,
            train_dataset=dataset[data_args.train_split],
            eval_dataset=training_eval_dataset,
            data_collator=data_collator,
            compute_metrics=c_metrics,
    )

    # 8. Train model
    if training_args.do_train:
        trainer.train(resume_from_checkpoint=training_args.restart_from or None)

    # 9. Evaluation
    if training_args.do_evaluate:
        do_evaluate(
            trainer=trainer,
            dataset=dataset,
            model=model,
            tokenizer=tokenizer,
            gen_args=gen_args,
            training_args=training_args,
            data_args=data_args,
        )
    # 10. N-best generation
    if training_args.do_generate:
        do_generate(
            trainer=trainer,
            dataset=dataset,
            model=model,
            tokenizer=tokenizer,
            gen_args=gen_args,
            data_args=data_args,
            gen_config=gen_config,
        )<|MERGE_RESOLUTION|>--- conflicted
+++ resolved
@@ -172,7 +172,6 @@
                 encoder_config=encoder.config,
                 qformer_config=qformer_config,
                 lm_config=decoder.config,
-<<<<<<< HEAD
                 num_query_tokens=conn_args.n_queries,
                 mm_pooling=conn_args.qf_mm_pooling,
                 mm_loss_weight=conn_args.qf_mm_loss_weight,
@@ -183,14 +182,7 @@
                 init_prompt_from_embeds=conn_args.init_prompt_from_embeds,
                 prompt_tuning_prefix_init=conn_args.prompt_tuning_prefix_init,
                 prompt_tuning_suffix_init=conn_args.prompt_tuning_suffix_init,
-=======
-                num_query_tokens=qformer_args.n_queries,
-                mm_pooling=qformer_args.qf_mm_pooling,
-                mm_loss_weight=qformer_args.qf_mm_loss_weight,
-                connector_type=qformer_args.connector_type,
-                downsampling_factor=qformer_args.downsampling_factor,
                 freeze_encoder=model_args.freeze_encoder,
->>>>>>> 69227a6b
             )
 
     # get the initialization point for the soft prompts if specified so
